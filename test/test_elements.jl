facts("spring testing") do
    @fact spring1e(3.0) --> [3.0 -3.0; -3.0 3.0]
    @fact spring1s(3.0, [3.0, 1.0]) --> 3.0 * (1.0 - 3.0)
end


facts("plani4e testing") do

    K, f = plani4e([0, 1, 1.5, 0.5], [0.0, 0.2, 0.8, 0.6], [2, 2, 2], hooke(2, 210e9, 0.3), [1.0, 2.5])

    K_calfem =
  1e11*[1.367692307692308   0.067307692307692  -1.012307692307693   0.740384615384616   0.059230769230770  -0.740384615384616  -0.414615384615385  -0.067307692307692;
   0.067307692307692   2.121538461538462   0.336538461538462   0.576153846153845  -0.740384615384616   0.449615384615385   0.336538461538462  -3.147307692307693;
  -1.012307692307693   0.336538461538462   4.340000000000000  -2.759615384615385  -0.414615384615385   0.336538461538462  -2.913076923076923   2.086538461538462;
   0.740384615384616   0.576153846153845  -2.759615384615385   8.163076923076922  -0.067307692307692  -3.147307692307692   2.086538461538461  -5.591923076923075;
   0.059230769230770  -0.740384615384616  -0.414615384615385  -0.067307692307692   1.367692307692308   0.067307692307692  -1.012307692307693   0.740384615384616;
  -0.740384615384616   0.449615384615385   0.336538461538462  -3.147307692307692   0.067307692307692   2.121538461538462   0.336538461538462   0.576153846153845;
  -0.414615384615385   0.336538461538462  -2.913076923076923   2.086538461538461  -1.012307692307693   0.336538461538462   4.340000000000000  -2.759615384615385;
  -0.067307692307692  -3.147307692307693   2.086538461538462  -5.591923076923075   0.740384615384616   0.576153846153845  -2.759615384615385   8.163076923076924]

   f_calfem =
  [0.250;
   0.625;
   0.250;
   0.625;
   0.250;
   0.625;
   0.250;
   0.625]

    @fact norm(K - K_calfem) / norm(K) --> roughly(0.0, atol=1e-15)
    @fact norm(f - f_calfem) / norm(f) --> roughly(0.0, atol=1e-15)


    # Patch test the element:
    # Set up a 4 element patch:
    # 17,18---15,16----13,14
    #   |       |        |
    #  7,8-----5,6-----11,12
    #   |       |        |
    #  1,2-----3,4------9,10
<<<<<<< HEAD
    # Set dirichlet boundary conditions such that u_x = 0.1x and u_y = 0.05y
    # Solve and see that middle node is at correct position
    function patch_test()
      Coord = [0 0
               1 0
               1 1
               0 1
               2 0
               2 1
               2 2
               1 2
               0 2]

      Dof = [1 2
             3 4
             5 6
             7 8
             9 10
             11 12
             13 14
             15 16
             17 18]

      Edof = [1 1 2 3 4 5 6 7 8;
              2 3 4 9 10 11 12 5 6;
              3 5 6 11 12 13 14 15 16;
              4 7 8 5 6 15 16 17 18]

      function get_coord(dof)
        node = div(dof+1, 2)
        if dof % 2 == 0
            return Coord[node, 2]
        else
            return Coord[node, 1]
        end
      end

      ux = 0.1
      uy = 0.05

      bc_dofs = [1, 2, 3, 4, 9, 10, 11, 12, 13, 14, 15, 16, 17, 18, 7, 8]
      bc = zeros(length(bc_dofs), 2)
      for i in 1:size(bc, 1)
        dof = bc_dofs[i]
        node = div(dof+1, 2)
        coord = Coord[node, :]
        bc[i, 1] = dof
        bc[i, 2] = ux * coord[1] + uy * coord[2]
      end

        a = start_assemble()
        D = hooke(2, 250e9, 0.3)
        for e in 1:size(Edof, 1)
          ex = [get_coord(i) for i in Edof[e, 2:2:end]]
          ey = [get_coord(i) for i in Edof[e, 3:2:end]]
          Ke, _ = plani4e(ex, ey, [2, 1, 2], D)
          assemble(Edof[e, :], a, Ke)
        end
        K = end_assemble(a)
        bcs = convert(Vector{Int}, bc[:,1])
        free = setdiff(collect(1:18), bcs)
        @fact -K[free,free] \ (K[free, bcs]*bc[:,2]) --> roughly([ux + uy, ux + uy])
=======
    # Set dirichlet boundary conditions such that u_x = u_y = 0.1x + 0.05y
    # Solve and see that middle node is at correct position
    function patch_test()
        Coord = [0 0
                 1 0
                 1 1
                 0 1
                 2 0
                 2 1
                 2 2
                 1 2
                 0 2]

        Dof = [1 2
               3 4
               5 6
               7 8
               9 10
               11 12
               13 14
               15 16
               17 18]

        Edof = [1 1 2 3 4 5 6 7 8;
                2 3 4 9 10 11 12 5 6;
                3 5 6 11 12 13 14 15 16;
                4 7 8 5 6 15 16 17 18]

        function get_coord(dof)
          node = div(dof+1, 2)
          if dof % 2 == 0
              return Coord[node, 2]
          else
              return Coord[node, 1]
          end
        end

        ux = 0.1
        uy = 0.05

        bc_dofs = [1, 2, 3, 4, 9, 10, 11, 12, 13, 14, 15, 16, 17, 18, 7, 8]
        bc = zeros(length(bc_dofs), 2)
        for i in 1:size(bc, 1)
          dof = bc_dofs[i]
          node = div(dof+1, 2)
          coord = Coord[node, :]
          bc[i, 1] = dof
          bc[i, 2] = ux * coord[1] + uy * coord[2]
        end

          a = start_assemble()
          D = hooke(2, 250e9, 0.3)
          for e in 1:size(Edof, 1)
            ex = [get_coord(i) for i in Edof[e, 2:2:end]]
            ey = [get_coord(i) for i in Edof[e, 3:2:end]]
            Ke, _ = plani4e(ex, ey, [2, 1, 2], D)
            assemble(Edof[e, :], a, Ke)
          end
          K = end_assemble(a)
          a, _ = solve_eq_sys(K, zeros(18), bc)
          d_free = setdiff(collect(1:18), convert(Vector{Int}, bc[:,1]))
          @fact a[d_free] --> roughly([ux + uy, ux + uy])
>>>>>>> 315b6310
      end
      patch_test()

end
<|MERGE_RESOLUTION|>--- conflicted
+++ resolved
@@ -39,70 +39,6 @@
     #  7,8-----5,6-----11,12
     #   |       |        |
     #  1,2-----3,4------9,10
-<<<<<<< HEAD
-    # Set dirichlet boundary conditions such that u_x = 0.1x and u_y = 0.05y
-    # Solve and see that middle node is at correct position
-    function patch_test()
-      Coord = [0 0
-               1 0
-               1 1
-               0 1
-               2 0
-               2 1
-               2 2
-               1 2
-               0 2]
-
-      Dof = [1 2
-             3 4
-             5 6
-             7 8
-             9 10
-             11 12
-             13 14
-             15 16
-             17 18]
-
-      Edof = [1 1 2 3 4 5 6 7 8;
-              2 3 4 9 10 11 12 5 6;
-              3 5 6 11 12 13 14 15 16;
-              4 7 8 5 6 15 16 17 18]
-
-      function get_coord(dof)
-        node = div(dof+1, 2)
-        if dof % 2 == 0
-            return Coord[node, 2]
-        else
-            return Coord[node, 1]
-        end
-      end
-
-      ux = 0.1
-      uy = 0.05
-
-      bc_dofs = [1, 2, 3, 4, 9, 10, 11, 12, 13, 14, 15, 16, 17, 18, 7, 8]
-      bc = zeros(length(bc_dofs), 2)
-      for i in 1:size(bc, 1)
-        dof = bc_dofs[i]
-        node = div(dof+1, 2)
-        coord = Coord[node, :]
-        bc[i, 1] = dof
-        bc[i, 2] = ux * coord[1] + uy * coord[2]
-      end
-
-        a = start_assemble()
-        D = hooke(2, 250e9, 0.3)
-        for e in 1:size(Edof, 1)
-          ex = [get_coord(i) for i in Edof[e, 2:2:end]]
-          ey = [get_coord(i) for i in Edof[e, 3:2:end]]
-          Ke, _ = plani4e(ex, ey, [2, 1, 2], D)
-          assemble(Edof[e, :], a, Ke)
-        end
-        K = end_assemble(a)
-        bcs = convert(Vector{Int}, bc[:,1])
-        free = setdiff(collect(1:18), bcs)
-        @fact -K[free,free] \ (K[free, bcs]*bc[:,2]) --> roughly([ux + uy, ux + uy])
-=======
     # Set dirichlet boundary conditions such that u_x = u_y = 0.1x + 0.05y
     # Solve and see that middle node is at correct position
     function patch_test()
@@ -165,7 +101,6 @@
           a, _ = solve_eq_sys(K, zeros(18), bc)
           d_free = setdiff(collect(1:18), convert(Vector{Int}, bc[:,1]))
           @fact a[d_free] --> roughly([ux + uy, ux + uy])
->>>>>>> 315b6310
       end
       patch_test()
 
