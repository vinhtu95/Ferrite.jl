--- conflicted
+++ resolved
@@ -660,7 +660,6 @@
     throw(ArgumentError("no shape function $i for interpolation $ip"))
 end
 
-<<<<<<< HEAD
 ############
 #  Nedelec #
 ############
@@ -689,7 +688,8 @@
     i == 1 && return Vec{2}((1-ξ_y,ξ_x))
     i == 2 && return Vec{2}((-ξ_y,ξ_x))
     i == 3 && return Vec{2}((ξ_y,1-ξ_x))
-=======
+    throw(ArgumentError("no shape function $i for interpolation $ip"))
+end
 
 #############################
 # Crouzeix–Raviart Elements #
@@ -722,6 +722,5 @@
     i == 1 && return 2*ξ_x + 2*ξ_y - 1.0
     i == 2 && return 1.0 - 2*ξ_x
     i == 3 && return 1.0 - 2*ξ_y
->>>>>>> 5cbe099e
     throw(ArgumentError("no shape function $i for interpolation $ip"))
 end